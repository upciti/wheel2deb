--- conflicted
+++ resolved
@@ -18,11 +18,8 @@
     ignore_entry_points = attr.ib(default=False)
     ignore_upstream_versions = attr.ib(default=False)
     ignore_requirements = attr.ib(factory=list)
-<<<<<<< HEAD
     ignore_specifiers = attr.ib(factory=list)
-=======
     extra = attr.ib(default='')
->>>>>>> 1691b6c5
     map = attr.ib(factory=dict)
     depends = attr.ib(factory=list)
     conflicts = attr.ib(factory=list)
